{
 "cells": [
  {
   "cell_type": "markdown",
   "metadata": {},
   "source": [
    "# for loops\n",
    "\n",
    "In the previous section we introduced *{term}`lists <list>`* in Python, one form of a collection of values that can be represented by a single variable. In this lesson we will learn how to use *{term}`loops <loop>`*. Loops allow parts of code to be repeated some number of times, such as iterating over all of the items in a Python list and performing a calculation on each item."
   ]
  },
  {
   "cell_type": "markdown",
   "metadata": {},
   "source": [
    "## A (bad) example\n",
    "\n",
    "Let’s consider an example using the list below:"
   ]
  },
  {
   "cell_type": "code",
   "execution_count": 1,
   "metadata": {},
   "outputs": [],
   "source": [
    "european_cities = ['Helsinki', 'Paris', 'Barcelona', 'Uppsala']"
   ]
  },
  {
   "cell_type": "markdown",
   "metadata": {},
   "source": [
    "Suppose we want to print out the name of each city in our list. We could use the index value for each city and do the following:"
   ]
  },
  {
   "cell_type": "code",
   "execution_count": 2,
   "metadata": {},
   "outputs": [
    {
     "name": "stdout",
     "output_type": "stream",
     "text": [
      "Helsinki\n"
     ]
    }
   ],
   "source": [
    "print(european_cities[0])"
   ]
  },
  {
   "cell_type": "code",
   "execution_count": 3,
   "metadata": {},
   "outputs": [
    {
     "name": "stdout",
     "output_type": "stream",
     "text": [
      "Paris\n"
     ]
    }
   ],
   "source": [
    "print(european_cities[1])"
   ]
  },
  {
   "cell_type": "code",
   "execution_count": 4,
   "metadata": {},
   "outputs": [
    {
     "name": "stdout",
     "output_type": "stream",
     "text": [
      "Barcelona\n"
     ]
    }
   ],
   "source": [
    "print(european_cities[2])"
   ]
  },
  {
   "cell_type": "code",
   "execution_count": 5,
   "metadata": {},
   "outputs": [
    {
     "name": "stdout",
     "output_type": "stream",
     "text": [
      "Uppsala\n"
     ]
    }
   ],
   "source": [
    "print(european_cities[3])"
   ]
  },
  {
   "cell_type": "markdown",
   "metadata": {},
   "source": [
    "But this is a bad idea. Why? Well there are two reasons.\n",
    "First, it does not scale nicely for long lists, and will take forever to type in.\n",
    "Second, it won’t work if the length of the list has fewer than 4 cities.\n",
    "Let's see an example with a new list."
   ]
  },
  {
   "cell_type": "code",
   "execution_count": 6,
   "metadata": {},
   "outputs": [],
   "source": [
    "european_cities = ['Riga', 'Rome', 'Athens']"
   ]
  },
  {
   "cell_type": "code",
   "execution_count": 7,
   "metadata": {},
   "outputs": [
    {
     "name": "stdout",
     "output_type": "stream",
     "text": [
      "Riga\n"
     ]
    }
   ],
   "source": [
    "print(european_cities[0])"
   ]
  },
  {
   "cell_type": "code",
   "execution_count": 8,
   "metadata": {},
   "outputs": [
    {
     "name": "stdout",
     "output_type": "stream",
     "text": [
      "Rome\n"
     ]
    }
   ],
   "source": [
    "print(european_cities[1])"
   ]
  },
  {
   "cell_type": "code",
   "execution_count": 9,
   "metadata": {},
   "outputs": [
    {
     "name": "stdout",
     "output_type": "stream",
     "text": [
      "Athens\n"
     ]
    }
   ],
   "source": [
    "print(european_cities[2])"
   ]
  },
  {
   "cell_type": "code",
   "execution_count": 10,
   "metadata": {
    "tags": [
     "raises-exception"
    ]
   },
   "outputs": [
    {
     "ename": "IndexError",
     "evalue": "list index out of range",
     "output_type": "error",
     "traceback": [
      "\u001b[0;31m---------------------------------------------------------------------------\u001b[0m",
      "\u001b[0;31mIndexError\u001b[0m                                Traceback (most recent call last)",
      "\u001b[0;32m<ipython-input-10-4122ab57acf3>\u001b[0m in \u001b[0;36m<module>\u001b[0;34m\u001b[0m\n\u001b[0;32m----> 1\u001b[0;31m \u001b[0mprint\u001b[0m\u001b[0;34m(\u001b[0m\u001b[0meuropean_cities\u001b[0m\u001b[0;34m[\u001b[0m\u001b[0;36m3\u001b[0m\u001b[0;34m]\u001b[0m\u001b[0;34m)\u001b[0m\u001b[0;34m\u001b[0m\u001b[0;34m\u001b[0m\u001b[0m\n\u001b[0m",
      "\u001b[0;31mIndexError\u001b[0m: list index out of range"
     ]
    }
   ],
   "source": [
    "print(european_cities[3])"
   ]
  },
  {
   "cell_type": "markdown",
   "metadata": {},
   "source": [
    "## Introducing the for loop\n",
    "\n",
    "We could do a much better job by using a `for` loop."
   ]
  },
  {
   "cell_type": "code",
   "execution_count": 11,
   "metadata": {},
   "outputs": [],
   "source": [
    "european_cities = ['Amsterdam', 'Brussels', 'Lisbon', 'Reykjavik']"
   ]
  },
  {
   "cell_type": "code",
   "execution_count": 12,
   "metadata": {},
   "outputs": [
    {
     "name": "stdout",
     "output_type": "stream",
     "text": [
      "Amsterdam\n",
      "Brussels\n",
      "Lisbon\n",
      "Reykjavik\n"
     ]
    }
   ],
   "source": [
    "for city in european_cities:\n",
    "    print(city)"
   ]
  },
  {
   "cell_type": "markdown",
   "metadata": {},
   "source": [
    "Not only is this shorter, but it is also more flexible.\n",
    "Try printing out a different list of cities such as `['Detroit', 'Chicago', 'Denver', 'Boston', 'Portland', 'San Francisco', 'Houston', 'Orlando']`.\n",
    "Still works, right?"
   ]
  },
  {
   "cell_type": "code",
   "execution_count": 13,
   "metadata": {},
   "outputs": [
    {
     "name": "stdout",
     "output_type": "stream",
     "text": [
      "Detroit\n",
      "Chicago\n",
      "Denver\n",
      "Boston\n",
      "Portland\n",
      "San Francisco\n",
      "Houston\n",
      "Orlando\n"
     ]
    }
   ],
   "source": [
    "us_cities = ['Detroit', 'Chicago', 'Denver', 'Boston', 'Portland', 'San Francisco', 'Houston', 'Orlando']\n",
    "for city in us_cities:\n",
    "    print(city)"
   ]
  },
  {
   "cell_type": "markdown",
   "metadata": {},
   "source": [
    "### for loop format\n",
    "\n",
    "`for` loops in Python have the general form below.\n",
    "\n",
    "```python\n",
    "for variable in collection:\n",
    "        do things with variable\n",
    "```\n",
    "\n",
    "Let's break down the code above to see some essential aspect of `for` loops:\n",
    "\n",
    "- The `variable` can be any name you like.\n",
    "- The statement of the `for` loop must end with a `:`\n",
    "- The code that should be executed as part of the loop must be indented beneath the `for` loop statement. The typical indentation is 4 spaces.\n",
    "- There is no additional special word needed to end the loop, you simply change the indentation back to normal.\n",
    "\n",
    "In sum, `for` loops are useful to repeat some part of the code a *definite* number of times."
   ]
  },
  {
   "cell_type": "markdown",
   "metadata": {},
   "source": [
    "### Your daily for loop\n",
    "\n",
<<<<<<< HEAD
    "![cat's daily routine](../img/2009-11-03-Cats-Eye.jpg)\n",
    "\n",
    "**Figure 1.9**. A cat's daily routine as an example loop. Original comic from <https://www.bugmartini.com/comic/cats-eye/>.\n",
=======
    "![**Figure 1.9**. A cat's daily routine as an example loop. Original comic from <https://www.bugmartini.com/comic/cats-eye/>.](../img/2009-11-03-Cats-Eye.jpg)\n",
>>>>>>> 9e3417cb
    "\n",
    "Like many other programming concepts, the idea of looping through actions is something that is already perhaps more familiar to you than you think.\n",
    "Consider your actions during a given day.\n",
    "Many people have certain routines they follow each day, such as waking up, taking a shower, eating breakfast and brushing their teeth.\n",
    "In Python code, we might represent such actions as follows:\n",
    "\n",
    "```python\n",
    "for day in my_life:\n",
    "    wake_up()\n",
    "    take_shower()\n",
    "    eat_breakfast()\n",
    "    brush_teeth()\n",
    "    ...\n",
    "```\n",
    "            \n",
    "Note that `my_life` would be a list of the days of your life, and the actions you take are represented as functions, such as `wake_up()`.\n",
    "Furthermore, by following this kind of list of repeating actions we're able to start the day effectively even before the first cup of coffee :)."
   ]
  },
  {
   "cell_type": "markdown",
   "metadata": {},
   "source": [
    "### for loop variables\n",
    "\n",
    "Note that the variable used in a `for` loop is just a normal variable and still exists after the loop has completed with the final value given to letter. Let's loop over a list of weather conditions and print them to the screen. "
   ]
  },
  {
   "cell_type": "code",
   "execution_count": 14,
   "metadata": {},
   "outputs": [],
   "source": [
    "weather_conditions = ['rain', 'sleet', 'snow', 'freezing fog', 'sunny', 'cloudy', 'ice pellets']"
   ]
  },
  {
   "cell_type": "code",
   "execution_count": 15,
   "metadata": {},
   "outputs": [
    {
     "name": "stdout",
     "output_type": "stream",
     "text": [
      "rain\n",
      "sleet\n",
      "snow\n",
      "freezing fog\n",
      "sunny\n",
      "cloudy\n",
      "ice pellets\n"
     ]
    }
   ],
   "source": [
    "for weather in weather_conditions:\n",
    "    print(weather)"
   ]
  },
  {
   "cell_type": "markdown",
   "metadata": {},
   "source": [
    "What is its value of `weather` after the `for` loop has completed?"
   ]
  },
  {
   "cell_type": "code",
   "execution_count": 16,
   "metadata": {},
   "outputs": [
    {
     "name": "stdout",
     "output_type": "stream",
     "text": [
      "After the loop, weather is ice pellets\n"
     ]
    }
   ],
   "source": [
    "print('After the loop, weather is', weather)"
   ]
  },
  {
   "cell_type": "markdown",
   "metadata": {},
   "source": [
    "## For loops using the range function\n",
    "\n",
    "A loop can be used to iterate over any list of values in Python.\n",
    "So far we have considered only lists, but we could also write a loop that performs a calculation a specified number of times by using the `range()` function. Let's consider an example where we use a for loop with `value` as the loop variable and `range(5)` as the collection. Let's see what happens if we print `value` at each iteration."
   ]
  },
  {
   "cell_type": "code",
   "execution_count": 17,
   "metadata": {},
   "outputs": [
    {
     "name": "stdout",
     "output_type": "stream",
     "text": [
      "0\n",
      "1\n",
      "2\n",
      "3\n",
      "4\n"
     ]
    }
   ],
   "source": [
    "for value in range(5):\n",
    "    print(value)"
   ]
  },
  {
   "cell_type": "markdown",
   "metadata": {},
   "source": [
    "In this case, we use a special function called `range()` to give us a list of 5 numbers `[0, 1, 2, 3, 4]` and then we print each number in the list to the screen.\n",
    "When given an integer (whole number) as an argument, `range()` will produce a list of numbers with a length equal to the specified `number`.\n",
    "The list starts at `0` and ends with `number - 1`.\n",
    "You can learn a bit more about range by typing `help(range)`."
   ]
  },
  {
   "cell_type": "code",
   "execution_count": 18,
   "metadata": {},
   "outputs": [
    {
     "name": "stdout",
     "output_type": "stream",
     "text": [
      "Help on class range in module builtins:\n",
      "\n",
      "class range(object)\n",
      " |  range(stop) -> range object\n",
      " |  range(start, stop[, step]) -> range object\n",
      " |  \n",
      " |  Return an object that produces a sequence of integers from start (inclusive)\n",
      " |  to stop (exclusive) by step.  range(i, j) produces i, i+1, i+2, ..., j-1.\n",
      " |  start defaults to 0, and stop is omitted!  range(4) produces 0, 1, 2, 3.\n",
      " |  These are exactly the valid indices for a list of 4 elements.\n",
      " |  When step is given, it specifies the increment (or decrement).\n",
      " |  \n",
      " |  Methods defined here:\n",
      " |  \n",
      " |  __bool__(self, /)\n",
      " |      self != 0\n",
      " |  \n",
      " |  __contains__(self, key, /)\n",
      " |      Return key in self.\n",
      " |  \n",
      " |  __eq__(self, value, /)\n",
      " |      Return self==value.\n",
      " |  \n",
      " |  __ge__(self, value, /)\n",
      " |      Return self>=value.\n",
      " |  \n",
      " |  __getattribute__(self, name, /)\n",
      " |      Return getattr(self, name).\n",
      " |  \n",
      " |  __getitem__(self, key, /)\n",
      " |      Return self[key].\n",
      " |  \n",
      " |  __gt__(self, value, /)\n",
      " |      Return self>value.\n",
      " |  \n",
      " |  __hash__(self, /)\n",
      " |      Return hash(self).\n",
      " |  \n",
      " |  __iter__(self, /)\n",
      " |      Implement iter(self).\n",
      " |  \n",
      " |  __le__(self, value, /)\n",
      " |      Return self<=value.\n",
      " |  \n",
      " |  __len__(self, /)\n",
      " |      Return len(self).\n",
      " |  \n",
      " |  __lt__(self, value, /)\n",
      " |      Return self<value.\n",
      " |  \n",
      " |  __ne__(self, value, /)\n",
      " |      Return self!=value.\n",
      " |  \n",
      " |  __reduce__(...)\n",
      " |      Helper for pickle.\n",
      " |  \n",
      " |  __repr__(self, /)\n",
      " |      Return repr(self).\n",
      " |  \n",
      " |  __reversed__(...)\n",
      " |      Return a reverse iterator.\n",
      " |  \n",
      " |  count(...)\n",
      " |      rangeobject.count(value) -> integer -- return number of occurrences of value\n",
      " |  \n",
      " |  index(...)\n",
      " |      rangeobject.index(value) -> integer -- return index of value.\n",
      " |      Raise ValueError if the value is not present.\n",
      " |  \n",
      " |  ----------------------------------------------------------------------\n",
      " |  Static methods defined here:\n",
      " |  \n",
      " |  __new__(*args, **kwargs) from builtins.type\n",
      " |      Create and return a new object.  See help(type) for accurate signature.\n",
      " |  \n",
      " |  ----------------------------------------------------------------------\n",
      " |  Data descriptors defined here:\n",
      " |  \n",
      " |  start\n",
      " |  \n",
      " |  step\n",
      " |  \n",
      " |  stop\n",
      "\n"
     ]
    }
   ],
   "source": [
    "help(range)"
   ]
  },
  {
   "cell_type": "markdown",
   "metadata": {},
   "source": [
    "**Check your understanding (online)**\n",
    "\n",
    "The program below will print numbers to the screen using the `range()` function.\n",
    "\n",
    "```python\n",
    "for i in range(...):\n",
    "    print(i)\n",
    "```\n",
    "\n",
    "Using the documentation that is produced when you run `help(range)`, what values would you replace the `...` in the parentheses of the `range()` function with to have the following output printed to the screen?\n",
    "\n",
    "```python\n",
    "2\n",
    "5\n",
    "8\n",
    "```"
   ]
  },
  {
   "cell_type": "code",
   "execution_count": null,
   "metadata": {},
   "outputs": [],
   "source": [
    "# Add your solution here\n"
   ]
  },
  {
   "cell_type": "markdown",
   "metadata": {},
   "source": [
    "## Looping over lists using index values\n",
    "\n",
    "Since we already know how to find the length of a list using the `len()` function, we can now take advantage of this knowledge to make our `for` loops more flexible. Let's use the `range()` function to loop over a list of numbers and add the value of the loop variable `i` to each value. In addition, we can add a few print statements to display the values of `i` and `numbers[i]` within the loop. Let's also check the updated values in the list after the loop."
   ]
  },
  {
   "cell_type": "code",
   "execution_count": 20,
   "metadata": {},
   "outputs": [],
   "source": [
    "numbers = [5, 6, 7, 8]"
   ]
  },
  {
   "cell_type": "code",
   "execution_count": 21,
   "metadata": {},
   "outputs": [
    {
     "name": "stdout",
     "output_type": "stream",
     "text": [
      "Value of i: 0\n",
      "Value of numbers[i] before addition: 5\n",
      "Value of numbers[i] after addition: 5\n",
      "\n",
      "Value of i: 1\n",
      "Value of numbers[i] before addition: 6\n",
      "Value of numbers[i] after addition: 7\n",
      "\n",
      "Value of i: 2\n",
      "Value of numbers[i] before addition: 7\n",
      "Value of numbers[i] after addition: 9\n",
      "\n",
      "Value of i: 3\n",
      "Value of numbers[i] before addition: 8\n",
      "Value of numbers[i] after addition: 11\n",
      "\n"
     ]
    }
   ],
   "source": [
    "for i in range(len(numbers)):\n",
    "    print('Value of i:', i)\n",
    "    print('Value of numbers[i] before addition:', numbers[i])\n",
    "    numbers[i] = numbers[i] + i\n",
    "    print('Value of numbers[i] after addition:', numbers[i])\n",
    "    print('')"
   ]
  },
  {
   "cell_type": "code",
   "execution_count": 22,
   "metadata": {},
   "outputs": [
    {
     "name": "stdout",
     "output_type": "stream",
     "text": [
      "[5, 7, 9, 11]\n"
     ]
    }
   ],
   "source": [
    "print(numbers)"
   ]
  },
  {
   "cell_type": "markdown",
   "metadata": {},
   "source": [
    "There are several important things to observe in this `for` loop:\n",
    "\n",
    "1. Because we are using the `range()` function, the value assigned to the loop variable `i` starts with `0` and increases by `1` each time through the loop. \n",
    "2. Value in the list `numbers` at index `i` increases at each iteration. \n",
    "3. The value that changes in the list `numbers` in each iteration through this for loop is the value at index `i`, while the other values are not updated. This occurs because we're assigning a new value at `numbers[i]`.\n",
    "4. Value of `numbers[i]` on the right side of the equation is the \"old\" value. That \"old\" value is increased by `i` first, and then stored as the updated value `numbers[i]`.\n",
    "\n",
    "The variable `i` is commonly used to denote the index variable in loops. Loops can sometimes occur with another loop (referred to as nested loops), in which case other index variables such as `j` or `k` may be used."
   ]
  },
  {
   "cell_type": "markdown",
   "metadata": {},
   "source": [
    "## Why use index value to loop over a list?\n",
    "\n",
    "Good question. First off, if you want to update individual values in a list you're likely going to need to loop that includes the index values. There are functions such as `enumerate()` that can help, but their use can be somewhat confusing for new programmers. Second, in cases where you have multiple lists that are related to one another, it can be handy to use a loop with the index values to be able to access corresponding locations in each list. For this, let's consider an example with two lists."
   ]
  },
  {
   "cell_type": "code",
   "execution_count": 23,
   "metadata": {},
   "outputs": [],
   "source": [
    "cities = ['Helsinki', 'Stockholm', 'Oslo', 'Reykjavik', 'Copenhagen']"
   ]
  },
  {
   "cell_type": "code",
   "execution_count": 24,
   "metadata": {},
   "outputs": [],
   "source": [
    "countries = ['Finland', 'Sweden', 'Norway', 'Iceland', 'Denmark']"
   ]
  },
  {
   "cell_type": "markdown",
   "metadata": {},
   "source": [
    "As you can see we have 5 cities and 5 corresponding counties. Let's print out each pair using a single for loop."
   ]
  },
  {
   "cell_type": "code",
   "execution_count": 25,
   "metadata": {},
   "outputs": [
    {
     "name": "stdout",
     "output_type": "stream",
     "text": [
      "Helsinki is the capital of Finland\n",
      "Stockholm is the capital of Sweden\n",
      "Oslo is the capital of Norway\n",
      "Reykjavik is the capital of Iceland\n",
      "Copenhagen is the capital of Denmark\n"
     ]
    }
   ],
   "source": [
    "for i in range(len(cities)):\n",
    "    print(cities[i], 'is the capital of', countries[i])"
   ]
  },
  {
   "cell_type": "markdown",
   "metadata": {},
   "source": [
    "Cool. So as you can see, the index `i` is used in this case to access each item in the two lists of cities and countries and allow us to print out the city/country pairs. We'll get more practice with this kind of thing in the exercises for this week. In the example above, we used the length of the list `cities` in the `range()` function. We could just as easily used the list `countries` to define the values of `i` since both lists are the same length."
   ]
  },
  {
   "cell_type": "markdown",
   "metadata": {},
   "source": [
    "**Check your understanding (online)**\n",
    "\n",
    "What output would the following program produce? Try to think about the loop without running any code.\n",
    "\n",
    "```python\n",
    "odd_numbers = [1, 3, 5, 7, 9]\n",
    "even_numbers = [10, 4, 6, 8, 2]\n",
    "for i in range(len(odd_numbers)):\n",
    "    print(odd_numbers[i] + even_numbers[i])\n",
    "```"
   ]
  },
  {
   "cell_type": "code",
   "execution_count": null,
   "metadata": {},
   "outputs": [],
   "source": [
    "# Add your solution here\n"
   ]
  }
 ],
 "metadata": {
  "kernelspec": {
   "display_name": "Python 3",
   "language": "python",
   "name": "python3"
  },
  "language_info": {
   "codemirror_mode": {
    "name": "ipython",
    "version": 3
   },
   "file_extension": ".py",
   "mimetype": "text/x-python",
   "name": "python",
   "nbconvert_exporter": "python",
   "pygments_lexer": "ipython3",
   "version": "3.8.6"
  }
 },
 "nbformat": 4,
 "nbformat_minor": 4
}<|MERGE_RESOLUTION|>--- conflicted
+++ resolved
@@ -300,13 +300,7 @@
    "source": [
     "### Your daily for loop\n",
     "\n",
-<<<<<<< HEAD
-    "![cat's daily routine](../img/2009-11-03-Cats-Eye.jpg)\n",
-    "\n",
-    "**Figure 1.9**. A cat's daily routine as an example loop. Original comic from <https://www.bugmartini.com/comic/cats-eye/>.\n",
-=======
     "![**Figure 1.9**. A cat's daily routine as an example loop. Original comic from <https://www.bugmartini.com/comic/cats-eye/>.](../img/2009-11-03-Cats-Eye.jpg)\n",
->>>>>>> 9e3417cb
     "\n",
     "Like many other programming concepts, the idea of looping through actions is something that is already perhaps more familiar to you than you think.\n",
     "Consider your actions during a given day.\n",
