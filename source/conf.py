# Configuration file for the Sphinx documentation builder.
#
# This file only contains a selection of the most common options. For a full
# list see the documentation:
# https://www.sphinx-doc.org/en/master/usage/configuration.html

# -- Path setup --------------------------------------------------------------

# If extensions (or modules to document with autodoc) are in another directory,
# add these directories to sys.path here. If the directory is relative to the
# documentation root, use os.path.abspath to make it absolute, like shown here.
#
# import os
# import sys
# sys.path.insert(0, os.path.abspath('.'))

# Pybtex related imports for handling the reference styles
from pybtex.style.formatting.unsrt import Style as UnsrtStyle
from pybtex.style.labels import BaseLabelStyle
import pybtex
from collections import Counter

from dataclasses import dataclass, field
import sphinxcontrib.bibtex.plugin

from sphinxcontrib.bibtex.style.referencing import BracketStyle
from sphinxcontrib.bibtex.style.referencing.author_year import AuthorYearReferenceStyle

# -- Project information -----------------------------------------------------

project = "Introduction to Python for Geographic Data Analysis"
copyright = "2020-2023, Henrikki Tenkanen, Vuokko Heikinheimo, David Whipp"
author = "Henrikki Tenkanen, Vuokko Heikinheimo, David Whipp"


# -- General configuration ---------------------------------------------------

# Add any Sphinx extension module names here, as strings. They can be
# extensions coming with Sphinx (named 'sphinx.ext.*') or your custom
# ones.
extensions = [
    "myst_nb",
    "sphinxcontrib.bibtex",
]

# Add any paths that contain templates here, relative to this directory.
templates_path = ["_templates"]

# List of patterns, relative to source directory, that match files and
# directories to ignore when looking for source files.
# This pattern also affects html_static_path and html_extra_path.
exclude_patterns = []


# -- Options for HTML output -------------------------------------------------

# The theme to use for HTML and HTML Help pages.  See the documentation for
# a list of builtin themes.
#
html_theme = "sphinx_book_theme"

html_theme_options = {
    # "external_links": [],
    "repository_url": "https://github.com/Python-GIS-book/site/",
    # "twitter_url": "https://twitter.com/pythongis",
    "google_analytics_id": "UA-159257488-1",
    "use_edit_page_button": True,
    "launch_buttons": {
        "binderhub_url": "https://mybinder.org",
        "thebelab": True,
        "notebook_interface": "jupyterlab",
    },
}

html_context = {"default_mode": "light"}

# Add any paths that contain custom static files (such as style sheets) here,
# relative to this directory. They are copied after the builtin static files,
# so a file named "default.css" will overwrite the builtin "default.css".
html_static_path = ["_static"]

# Hide title in left navbar
html_title = ""

# Do not execute cells
nb_execution_mode = "off"

# -- Options for nbsphinx --
nbsphinx_allow_errors = True

# -- Options for Jupyter-Sphinx --
# jupyter_sphinx_thebelab_config = {
#     'requestKernel': True,
#     'binderOptions': {
#         'repo': "binder-examples/requirements",
#     },
# }

# Add any paths that contain custom static files (such as style sheets) here,
# relative to this directory. They are copied after the builtin static files,
# so a file named "default.css" will overwrite the builtin "default.css".
html_static_path = ["_static"]

html_css_files = [
    "css/pythongis.css",
    "css/custom-toggle-button.css",
]

# The name of an image file (relative to this directory) to place at the top
# of the sidebar.
html_logo = "_static/pythongis-logo.png"

# Add specification for master-doc
# Relates to RTD issue: https://github.com/readthedocs/readthedocs.org/issues/2569
master_doc = "index"

# LaTex conf
# Grouping the document tree into LaTeX files. List of tuples# (source start file, target name, title, author, documentclass [howto/manual]).
latex_documents = [
    (
        "index",
        "introductiontopythonforgeographicdataanalysis.tex",
        "Introduction to Python for Geographic Data Analysis",
        "Henrikki Tenkanen, Vuokko Heikinheimo and David Whipp",
        "krantz",
    ),
]

latex_additional_files = ["krantz/krantz.cls"]

# Latex elements
latex_elements = {"preamble": r"\usepackage{svg}"}

# ======================
# Bibtex configuration
# ======================

# ---------------------------------------
# Customizing reference list style (APA)
# ---------------------------------------
# Ref: https://github.com/mcmtroffaes/sphinxcontrib-bibtex/issues/201


class APALabelStyle(BaseLabelStyle):
    def format_labels(self, sorted_entries):
        labels = [self.format_label(entry) for entry in sorted_entries]
        count = Counter(labels)
        counted = Counter()
        for label in labels:
            if count[label] == 1:
                yield label
            else:
                yield label + chr(ord("a") + counted[label])
                counted.update([label])

    def format_label(self, entry):
        if entry.type == "book" or entry.type == "inbook":
            label = self.author_editor_key_label(entry)
        elif entry.type == "proceedings":
            label = self.editor_key_organization_label(entry)
        elif entry.type == "manual":
            label = self.author_key_organization_label(entry)
        else:
            label = self.author_key_label(entry)
        if "year" in entry.fields:
            return f"{label}, {entry.fields['year']}"
        else:
            return label

    def author_key_label(self, entry):
        # see alpha.bst author.key.label
        if not "author" in entry.persons:
            if not "key" in entry.fields:
                return entry.key[:3]  # entry.key is bst cite$
            else:
                # for entry.key, bst actually uses text.prefix$
                return entry.fields["key"][:3]
        else:
            return self.format_lab_names(entry.persons["author"])

    def author_editor_key_label(self, entry):
        # see alpha.bst author.editor.key.label
        if not "author" in entry.persons:
            if not "editor" in entry.persons:
                if not "key" in entry.fields:
                    return entry.key[:3]  # entry.key is bst cite$
                else:
                    # for entry.key, bst actually uses text.prefix$
                    return entry.fields["key"][:3]
            else:
                return self.format_lab_names(entry.persons["editor"])
        else:
            return self.format_lab_names(entry.persons["author"])

    def author_key_organization_label(self, entry):
        if not "author" in entry.persons:
            if not "key" in entry.fields:
                if not "organization" in entry.fields:
                    return entry.key[:3]  # entry.key is bst cite$
                else:
                    result = entry.fields["organization"]
                    if result.startswith("The "):
                        result = result[4:]
                    return result
            else:
                return entry.fields["key"][:3]
        else:
            return self.format_lab_names(entry.persons["author"])

    def editor_key_organization_label(self, entry):
        if not "editor" in entry.persons:
            if not "key" in entry.fields:
                if not "organization" in entry.fields:
                    return entry.key[:3]  # entry.key is bst cite$
                else:
                    result = entry.fields["organization"]
                    if result.startswith("The "):
                        result = result[4:]
                    return result
            else:
                return entry.fields["key"][:3]
        else:
            return self.format_lab_names(entry.persons["editor"])

    def format_lab_names(self, persons):
        name_cnt = len(persons)
        if name_cnt == 0:
            return ""

        elif name_cnt == 1:
            person = persons[0]
            person = person.prelast_names + person.last_names
            return " ".join(person)

        # "Name-1 & Name-2" -style
        elif name_cnt == 2:
            p1, p2 = persons[:2]
            person1 = p1.prelast_names + p1.last_names
            person1 = " ".join(person1)
            person2 = p2.prelast_names + p2.last_names
            person2 = " ".join(person2)
            return f"{person1} & {person2}"

        # "Lead-author et al." -style
        else:
            person = persons[0]
            person = person.prelast_names + person.last_names
            person = " ".join(person)
            return f"{person} et al."


class APAStyle(UnsrtStyle):
    default_label_style = APALabelStyle


# Register the plugin that controls how the Reference list will look like
pybtex.plugin.register_plugin("pybtex.style.formatting", "apa", APAStyle)

# -----------------------------------
# Customize the citation formatting:
# Use parentheses when citing
# -----------------------------------


def my_bracket_style() -> BracketStyle:
    return BracketStyle(
        left="",
        right="",
    )


@dataclass
class MyReferenceStyle(AuthorYearReferenceStyle):
    bracket_parenthetical: BracketStyle = field(default_factory=my_bracket_style)
    bracket_textual: BracketStyle = field(default_factory=my_bracket_style)
    bracket_author: BracketStyle = field(default_factory=my_bracket_style)
    bracket_label: BracketStyle = field(default_factory=my_bracket_style)
    bracket_year: BracketStyle = field(default_factory=my_bracket_style)


# Register the changes
sphinxcontrib.bibtex.plugin.register_plugin(
    "sphinxcontrib.bibtex.style.referencing",
    "author_year_no_brackets",
    MyReferenceStyle,
)

# Style which will be applied when citing (as part of the text)
bibtex_reference_style = "author_year_no_brackets"

# Files containing the bibliography info
bibtex_bibfiles = [
    # "part1/chapter-01/chapter-01-references.bib",
    # "part1/chapter-02/chapter-02-references.bib",
    # "part1/chapter-03/chapter-03-references.bib",
    "back-matter/references.bib",
]

# Specify what text is used with toggle-buttons
togglebutton_hint = "Show the solution"

<<<<<<< HEAD
# Add math config options for new version of MyST
myst_enable_extensions = ["dollarmath"]
=======
# Include extra files not directly related to the documentation
html_extra_path = ["install.html"]
>>>>>>> ac56663a
<|MERGE_RESOLUTION|>--- conflicted
+++ resolved
@@ -299,10 +299,8 @@
 # Specify what text is used with toggle-buttons
 togglebutton_hint = "Show the solution"
 
-<<<<<<< HEAD
 # Add math config options for new version of MyST
 myst_enable_extensions = ["dollarmath"]
-=======
+
 # Include extra files not directly related to the documentation
-html_extra_path = ["install.html"]
->>>>>>> ac56663a
+html_extra_path = ["install.html"]