---
jupyter:
  jupytext:
    text_representation:
      extension: .md
      format_name: markdown
      format_version: '1.3'
      jupytext_version: 1.15.2
  kernelspec:
    display_name: Python 3 (ipykernel)
    language: python
    name: python3
---

# Glossary

```{glossary}
Application Programming Interface
  An application programming interface or API is a set of protocols and tools that enable pieces of software to communicate and exchange information. For example, the Nominatim service has an API for accessing its geocoding service.

API
  See {term}`Application Programming Interface`.

Binary predicate
  See {term}`Spatial predicate`.
  
Collection
  A group of data types known as containers, where multiple values can be stored together. The built-in container data types in Python are dictionary, list, set, and tuple.

Computer
  We use the definition of a computer given by {cite}`Zelle2017`: "A machine that stores and manipulates information under the control of a changeable program."
  
Coordinate Reference System
  A coordinate reference system (CRS) described how the coordinates or geometries are related to the places on Earth. It typically includes a set of geographic or projected coordinates and a mathematical model that describes the shape of the Earth and the relationship between the coordinates and their positions on the Earth's surface. A CRS is used to locate positions accurately and to enable the exchange of geographic data between different systems and applications.
  
Coordinate transformation
  See {term}`Map reprojection.`.
  
Data model
  A data model is an conceptual (abstract) model that shows how elements of data are organized and how they relate to one another in a standardized manner and how the data relate to properties of real-world entities. Examples of data models are e.g. vector data model consisting of points, lines and areas; and raster data model constituted of a grid-like structure that hold the values for each grid cell.    

Data type
  An attribute defining the characteristics of a value in a program.
  For example, type `int` is an integer (whole number).
  
DateOffsets
  A specific pandas object that represents a duration of time following calendar duration rules, such as a week ("W"). 
  
DatetimeIndex
  An immutable array of datetime64 data that is specified as the index of the DataFrame. Can be used for indexing and grouping data based on time.

DE-9IM
  See {term}`Dimensionally Extended 9-Intersection Model`.
  
Dependency
  Python packages are often linked to other Python libraries. These other packages (i.e. dependencies) are typically needed to be installed for a given Python package to work. 

Dimensionally Extended 9-Intersection Model 
  Dimensionally Extended 9-Intersection Model (DE-9IM) is a fundamental framework in GIS used for describing and analyzing spatial relationships between geometric objects. DE-9IM provides a matrix-based approach where the rows and columns represent the interior, boundary, and exterior of two geometric shapes being compared. By examining the intersections of these parts, a detailed characterization of their spatial relationship can be achieved, including spatial predicates such as "touches", "overlaps", and "contains".  

Docstring
  A text string used to document a section of code. Docstrings are frequently used for functions to describe what the function does as well as providing information about input parameters and function outputs. You are encouraged to create docstrings when making functions as they can be used with the Python help function to show users how functions work.
  
Decimal degrees
  A decimal degree is a method of expressing latitude and longitude geographic coordinates as decimal fractions instead of degrees, minutes, and seconds. It represents the angle between a point on the earth's surface and the equator or prime meridian, respectively, in units of decimal degrees. Decimal degrees provide a more convenient representation of geographic coordinates and make it easier to perform calculations with them.

Function
  A reusable piece of code that performs a single action.
  
Geocoding
  The process of converting addresses to coordinates / points, or vice versa (called reverse-geocoding). Also see {term}`Georeferencing`.
  
Geographic coordinate conversion
  See {term}`Map reprojection.`.
  
Georeferencing
  Attaching information about a location to a piece of information is commonly referred as georeferencing, geolocating or geocoding. For example a postal address can be used to specify a location of a place with relatively high spatial accuracy at a level of door/mailbox. 
  
IDE
  See {term}`Integrated Development Environment`.

Index
  A number indicating the location of a specific value stored in Python lists or tuples. The first index value of list is always 0.

Inner join
  The inner join results in a DataFrame that contains only the rows with matching keys (or binary/spatial predicate) in both original (Geo)DataFrames, excluding all rows in either (Geo)DataFrame that do not have a match in the other. The match can be based on a common key that can be found in both DataFrames (as in table join) or on a spatial predicate in case the data is merged based on the spatial relationship between two spatial data layers.
  
Integrated Development Environment
  An integrated development environment or IDE is a software program or package that provides a set of tools for writing, testing, and debugging software in a convenient, practical interface.
  
Interpreter
  An interpreter is a computer program that is used to execute program instructions written in Python (or other languages). The interpreter reads your statements of code and based on these instructions actually does the work that has been assigned to it. 

Jupyter Notebook
  A web application that allows users to combine rich-formtted text with code cells in an interactive document.
  Jupyter Notebooks can contain nicely formatted text, equations, images, interactive visualizations, and more.
  More information can be found at <https://jupyter.org/>.

Left outer join
  A left outer join includes all the rows from the left (Geo)DataFrame and those rows from the right (Geo)DataFrame that have a matching key in the table, or that intersect or match based on the specified spatial relationship (e.g., intersects, contains, within). If there is no matching row in the right (Geo)DataFrame for a row in the left (Geo)DataFrame, the result will still include the row from the left (Geo)DataFrame, but with missing values (NaNs) in the columns from the right (Geo)DataFrame.

Library
  A group of related modules. See definition of a *{term}`module`*.

List
  A data type in Python that can be used to store collections of values. Values in Python lists can be added, removed, or modified, and the list items do not need to be the same data types. Python lists are enclosed in square brackets (`[` `]`) and list items are separated by commas.

Loop
  A programming construct that allows a section of code to be repeated a finite number of times or until a given condition is met.
  
Map projection
  A map projection is a mathematical method to draw a graphical representation of the Earth's surface on a flat surface, i.e. a map. 
  
Map reprojection
  Map reprojection is a process of converting coordinates described in one coordinate reference system (CRS) to another. The transformation between coordinate systems involves both translation and rotation, and requires knowledge of the shape and size of the earth, as well as its orientation in space.  

Markdown
  A lightweight markup language used to convert plain text input to rich-formatted output.
  Markdown can, for example, be used to create simple documentation with different heading levels, text in bold and/or italics, text in lists, or documentation that includes hyperlinks.
  More information can be found at <https://en.wikipedia.org/wiki/Markdown>.
  
Metadata
  Metadata refers to data that provides information about other data. It often describes characteristics of the data, such as its content, quality, format, and other relevant characteristics. For example, the metadata of a satellite image may include information about the image's resolution, file size, coordinate reference system, and the date it was taken. 

Module
  A file containing Python definitions and statements. Module files have the ``.py`` file extension.

Program
  A detailed list of step-by-step instructions that tell the computer exactly what to do.
  
Programming language
  A set of exact and unambiguous instructions that can be understood by the computer.

Right outer join
  Right outer join includes all the rows from the right (Geo)DataFrame and those rows from the left (Geo)DataFrame that have a matching key in the table, or that intersect or match based on the specified spatial relationship (e.g., intersects, contains, within). If there is no matching row in the left (Geo)DataFrame for a row in the right (Geo)DataFrame, the result will still include the row from the right (Geo)DataFrame, but with missing values (NaNs) in the columns from the left (Geo)DataFrame.

Script
  A Python script is a collection of commands in a file that can be executed like a program. 

Semantics
  The exact meaning of a component in a programming language, such as a statement or a function. For example, the `len()` function in Python is used to determine the length of a data structure that is defined in memory.

Software
  Another name for a {term}`program`.

Spatial join
  A spatial join is a method used to combine spatial data based on the locations and relationships of the features in two separate geospatial datasets. It merges the two datasets based on their spatial relations, e.g. by joining information from all points in a given dataset that are within given polygons present in another dataset.

Spatial queries
  A spatial query is a process in GIS commonly used e.g. to select spatial features or properties based on the spatial relationships between geospatial data layers or geometries. Spatial queries are used for answering topology related questions on the basis of geometric information only, i.e., the spatial position and extent of the geometric objects involved.

Spatial resolution
  The spatial resolution of a raster refers typically to the size of the cells in a raster dataset. It can also mean the ratio of screen pixels to image pixels at the current map scale. 

Spatial predicate
  Spatial predicate is an output from *{term}`DE-9IM`* model that describe the spatial relationship between two geometric objects. Example spatial predicates are within, contains, touches and intersect.
  
Spatio-temporal data model
  A data model that incorporates time (t) as an additional dimension to the geographical dimension (x, y). 

Subplots
  The term used in Matplotlib to refer to individual plots when more than one plot is part of a single figure.

Syntax
  The precise form of a component in a programming language. For example, the print function in Python expects the syntax `print('hello')` in order to have the word hello displayed on the screen.

Topological spatial relations
  Topological spatial relations describe how two or more geometric objects relate to each other concerning their position and boundaries. Topological spatial relations can be exemplified by relationships such as contains, touches and intersects. In GIS, these kind of topological relations play a crucial role as they enable queries that are less concerned with the exact coordinates or shapes of geographic entities but more focused on their relative arrangements and positions.
  
Tuple
  A [tuple](https://docs.python.org/3/tutorial/datastructures.html#tuples-and-sequences) is a Python data structure that consists of a number of values separated by commas. Coordinate pairs are often represented as a tuple, such as: `(60.192059, 24.945831)`. Tuples belong to [sequence data types](https://docs.python.org/3/library/stdtypes.html#typesseq) in Python. Other sequence data types are lists and ranges. Tuples have many similarities with lists and ranges, but they are often used for different purposes. The main difference between tuples and lists is that tuples are [immutable](https://docs.python.org/3/glossary.html#term-immutable), which means that the contents of a tuple cannot be altered (while lists are mutable; you can, for example, add and remove values from lists).

Unary union
  The unary union operation takes multiple geometries and merges them into a single geometry. This is useful when you have a collection of shapes and you want to treat them as a single entity for analysis or visualization.

Variable
  A way of storing values in the memory of the computer using specific names that you define.
  
Virtual environment
  A virtual environment is a Python programming environment which works in a way that the Python interpreter, libraries and scripts installed into it are isolated from the ones installed in other virtual environments, as well as from (possible) system Python, i.e., one which is installed as part of your operating system.
  
Well-known binary
  Well-known binary (WKB) is a format for representing vector geometry objects in compressed binary format which is useful for computer processing. The human-readable equivalent for WKB is `Well-known text` format. WKB can represent various geometric objects: Point, MultiPoint, LineString, MultiLineString, Polygon, MultiPolygon, Triangle, PolyhedralSurface, TIN (Triangulated irregular network) and GeometryCollection. Coordinates for the geometries can be represented in 2D, 3D or 4D (x,y,z,m).

Well-known text
  Well-known text (WKT) is a text markup language for representing vector geometry objects. WKT can represent various geometric objects: Point, MultiPoint, LineString, MultiLineString, Polygon, MultiPolygon, Triangle, PolyhedralSurface, TIN (Triangulated irregular network) and GeometryCollection. Coordinates for the geometries can be represented in 2D, 3D or 4D (x,y,z,m). The binary equivalent for WKT is `Well-known binary` format.
<<<<<<< HEAD

  
=======
>>>>>>> c38e30bf
```<|MERGE_RESOLUTION|>--- conflicted
+++ resolved
@@ -184,9 +184,4 @@
 
 Well-known text
   Well-known text (WKT) is a text markup language for representing vector geometry objects. WKT can represent various geometric objects: Point, MultiPoint, LineString, MultiLineString, Polygon, MultiPolygon, Triangle, PolyhedralSurface, TIN (Triangulated irregular network) and GeometryCollection. Coordinates for the geometries can be represented in 2D, 3D or 4D (x,y,z,m). The binary equivalent for WKT is `Well-known binary` format.
-<<<<<<< HEAD
-
-  
-=======
->>>>>>> c38e30bf
 ```